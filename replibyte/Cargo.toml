[package]
edition = "2021"
version = "0.1.0"
name = "replibyte"
authors = ["Qovery"]

# See more keys and their definitions at https://doc.rust-lang.org/cargo/reference/manifest.html

[dependencies]
rand = "0.8.5"
anyhow = "1.0.56"
serde_yaml = "0.8"
serde_json = "1.0"
aws-config = "0.9.0"
aws-smithy-client = "0.39.0"
aws-smithy-http = "0.39.0"
aws-sdk-s3 = "0.9.0"
aws-types = "0.9.0"
tokio = { version = "1", features = ["full"] }
rustls = "0.20.4"
dump-parser = { path = "../dump-parser" }
clap = { version = "3.1", features = ["derive"] }
serde = { version = "1.0", features = ["derive"] }
lazy_static = "1.4.0"
fake = "2.4"
log = "0.4"
env_logger = "0.9"
prettytable-rs = "0.8"
timeago = "0.3"
indicatif = "0.16"
http = "0.2"
flate2 = "1.0"
bson = "2.1"
aes-gcm = "0.9"
<<<<<<< HEAD
wasmer = "2.2"
wasmer-runtime = "0.16"
=======
which = "4.2.5"
url = "2.2.2"
>>>>>>> 776a0e2b
<|MERGE_RESOLUTION|>--- conflicted
+++ resolved
@@ -32,10 +32,11 @@
 flate2 = "1.0"
 bson = "2.1"
 aes-gcm = "0.9"
-<<<<<<< HEAD
-wasmer = "2.2"
-wasmer-runtime = "0.16"
-=======
 which = "4.2.5"
 url = "2.2.2"
->>>>>>> 776a0e2b
+
+wasmer = { version = "2.2", optional = true }
+wasmer-wasi = { version = "2.2", optional = true }
+
+[features]
+wasm = ["wasmer", "wasmer-wasi"]